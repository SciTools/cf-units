# See https://pre-commit.com for more information
# See https://pre-commit.com/hooks.html for more hooks
# See https://github.com/scientific-python/cookie#sp-repo-review for repo-review

repos:
-   repo: https://github.com/pre-commit/pre-commit-hooks
    rev: v4.6.0
    hooks:
        # Prevent giant files from being committed.
    -   id: check-added-large-files
        # Check whether files parse as valid Python.
    -   id: check-ast
        # Check for file name conflicts on case-insensitive filesytems.
    -   id: check-case-conflict
        # Check for files that contain merge conflict strings.
    -   id: check-merge-conflict
        # Check for debugger imports and py37+ `breakpoint()` calls in Python source.
    -   id: debug-statements
        # Don't commit to main branch.
    -   id: no-commit-to-branch

<<<<<<< HEAD
-   repo: https://github.com/aio-libs/sort-all
    rev: v1.2.0
=======
-   repo: https://github.com/psf/black
    rev: 24.8.0
    hooks:
    -   id: black
        types: [file, python]
        args: [--config=./pyproject.toml]

-   repo: https://github.com/PyCQA/flake8
    rev: 7.1.1
>>>>>>> cc0ea12a
    hooks:
    -   id: sort-all
        types: [file, python]

-   repo: https://github.com/astral-sh/ruff-pre-commit
    rev: "v0.1.5"
    hooks:
    # Run the linter
    -   id: ruff
        types: [file, python]
<<<<<<< HEAD
        args: [--fix]
    # Run the formatter.
    -   id: ruff-format
=======
        args: [--filter-files]

-   repo: https://github.com/aio-libs/sort-all
    rev: v1.2.0
    hooks:
    -   id: sort-all
        types: [file, python]

-   repo: https://github.com/scientific-python/cookie
    rev: 2024.08.19
    hooks:
    -   id: sp-repo-review
        additional_dependencies: ["repo-review[cli]"]   # TODO: Only neededed if extra dependencies are required
        #args: ["--show=errskip"]  # show everything for the moment
>>>>>>> cc0ea12a
<|MERGE_RESOLUTION|>--- conflicted
+++ resolved
@@ -19,37 +19,6 @@
         # Don't commit to main branch.
     -   id: no-commit-to-branch
 
-<<<<<<< HEAD
--   repo: https://github.com/aio-libs/sort-all
-    rev: v1.2.0
-=======
--   repo: https://github.com/psf/black
-    rev: 24.8.0
-    hooks:
-    -   id: black
-        types: [file, python]
-        args: [--config=./pyproject.toml]
-
--   repo: https://github.com/PyCQA/flake8
-    rev: 7.1.1
->>>>>>> cc0ea12a
-    hooks:
-    -   id: sort-all
-        types: [file, python]
-
--   repo: https://github.com/astral-sh/ruff-pre-commit
-    rev: "v0.1.5"
-    hooks:
-    # Run the linter
-    -   id: ruff
-        types: [file, python]
-<<<<<<< HEAD
-        args: [--fix]
-    # Run the formatter.
-    -   id: ruff-format
-=======
-        args: [--filter-files]
-
 -   repo: https://github.com/aio-libs/sort-all
     rev: v1.2.0
     hooks:
@@ -62,4 +31,13 @@
     -   id: sp-repo-review
         additional_dependencies: ["repo-review[cli]"]   # TODO: Only neededed if extra dependencies are required
         #args: ["--show=errskip"]  # show everything for the moment
->>>>>>> cc0ea12a
+
+-   repo: https://github.com/astral-sh/ruff-pre-commit
+    rev: "v0.1.5"
+    hooks:
+    # Run the linter
+    -   id: ruff
+        types: [file, python]
+        args: [--fix]
+    # Run the formatter.
+    -   id: ruff-format