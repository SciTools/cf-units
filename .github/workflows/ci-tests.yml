--- conflicted
+++ resolved
@@ -104,17 +104,10 @@
 
     - name: "Run ${{ matrix.os }} on ${{ matrix.version}} tests"
       run: |
-<<<<<<< HEAD
-        tox -e ${{ matrix.version }}-${{ matrix.platform }}-test -- ${{ matrix.posargs }}
-=======
-        export PATH=${{ matrix.gitpath-prepend }}$PATH
-        which git
-        git --version
         tox -e ${{ matrix.version }}-${{ matrix.platform }}-test -- ${{ matrix.posargs }}
 
     - name: "Upload coverage report to Codecov"
       if: contains(matrix.posargs, '--cov')
       uses: codecov/codecov-action@b9fd7d16f6d7d1b5d2bec1a2887e65ceed900238
       with:
-        token: ${{ secrets.CODECOV_TOKEN }}
->>>>>>> 54b2819d
+        token: ${{ secrets.CODECOV_TOKEN }}