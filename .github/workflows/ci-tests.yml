--- conflicted
+++ resolved
@@ -32,12 +32,8 @@
     strategy:
       matrix:
         os: [ubuntu-latest]
-<<<<<<< HEAD
-        version: [py39, py310, py311, py312]
-=======
         version: [py310, py311, py312]
         gitpath-prepend: [""]
->>>>>>> 539dbccd
         include:
           - os: ubuntu-latest
             platform: linux
