--- conflicted
+++ resolved
@@ -12,11 +12,7 @@
 
 # core dependencies
   - cftime>=1.2
-<<<<<<< HEAD
   - numpy>=1.23
-=======
-  - numpy<2
->>>>>>> 6d58b65e
   - udunits2
 
 # test dependencies
