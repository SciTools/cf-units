# Copyright cf-units contributors
#
# This file is part of cf-units and is released under the BSD license.
# See LICENSE in the root of the repository for full licensing details.
"""Units of measure.

Provision of a wrapper class to support Unidata/UCAR UDUNITS-2, and the
cftime calendar functionality.

See also: `UDUNITS-2
<http://www.unidata.ucar.edu/software/udunits>`_.

"""

from contextlib import contextmanager
import copy
import locale
import math
import threading
from warnings import warn

import cftime
import numpy as np

from cf_units import _udunits2 as _ud
from cf_units._udunits2 import (
    UT_ASCII,
    UT_DEFINITION,
    UT_ISO_8859_1,
    UT_LATIN1,
    UT_NAMES,
    UT_UTF8,
)

from . import config
from ._version import version as __version__  # noqa: F401
from .util import _OrderedHashable

__all__ = [
    "CALENDARS",
    "CALENDAR_360_DAY",
    "CALENDAR_365_DAY",
    "CALENDAR_366_DAY",
    "CALENDAR_ALIASES",
    "CALENDAR_ALL_LEAP",
    "CALENDAR_GREGORIAN",
    "CALENDAR_JULIAN",
    "CALENDAR_NO_LEAP",
    "CALENDAR_PROLEPTIC_GREGORIAN",
    "CALENDAR_STANDARD",
    "FLOAT32",
    "FLOAT64",
    "UT_ASCII",
    "UT_DEFINITION",
    "UT_NAMES",
    "Unit",
    "date2num",
    "decode_time",
    "encode_clock",
    "encode_date",
    "encode_time",
    "is_time",
    "is_vertical",
    "num2date",
    "num2pydate",
    "suppress_errors",
]


########################################################################
#
# module level constants
#
########################################################################

#
# default constants
#
EPOCH = "1970-01-01 00:00:00"
_UNKNOWN_UNIT_STRING = "unknown"
_UNKNOWN_UNIT_SYMBOL = "?"
_UNKNOWN_UNIT = [_UNKNOWN_UNIT_STRING, _UNKNOWN_UNIT_SYMBOL, "???", ""]
_NO_UNIT_STRING = "no_unit"
_NO_UNIT_SYMBOL = "-"
_NO_UNIT = [_NO_UNIT_STRING, _NO_UNIT_SYMBOL, "no unit", "no-unit", "nounit"]
_UNIT_DIMENSIONLESS = "1"
_OP_SINCE = " since "
_CATEGORY_UNKNOWN, _CATEGORY_NO_UNIT, _CATEGORY_UDUNIT = range(3)


#
# libudunits2 constants
#
UT_FORMATS = [
    UT_ASCII,
    UT_ISO_8859_1,
    UT_LATIN1,
    UT_UTF8,
    UT_NAMES,
    UT_DEFINITION,
]

#
# cftime constants
#
CALENDAR_STANDARD = "standard"
CALENDAR_GREGORIAN = "gregorian"
CALENDAR_PROLEPTIC_GREGORIAN = "proleptic_gregorian"
CALENDAR_NO_LEAP = "noleap"
CALENDAR_JULIAN = "julian"
CALENDAR_ALL_LEAP = "all_leap"
CALENDAR_365_DAY = "365_day"
CALENDAR_366_DAY = "366_day"
CALENDAR_360_DAY = "360_day"

#: The calendars recognised by cf_units.
#: These are accessible as strings, or as constants in the form
#: ``cf_units.CALENDAR_{ calendar_name.upper() }``. For example,
#: ``cf_units.CALENDAR_NO_LEAP`` and ``cf_units.CALENDAR_366_DAY``.
CALENDARS = [
    CALENDAR_STANDARD,
    CALENDAR_GREGORIAN,
    CALENDAR_PROLEPTIC_GREGORIAN,
    CALENDAR_NO_LEAP,
    CALENDAR_JULIAN,
    CALENDAR_ALL_LEAP,
    CALENDAR_365_DAY,
    CALENDAR_366_DAY,
    CALENDAR_360_DAY,
]

#: Where calendars have multiple names, we map the alias to the
#: definitive form.
CALENDAR_ALIASES = {
    CALENDAR_GREGORIAN: CALENDAR_STANDARD,
    CALENDAR_NO_LEAP: CALENDAR_365_DAY,
    CALENDAR_ALL_LEAP: CALENDAR_366_DAY,
}


#
# floating point types
#
FLOAT32 = np.float32
FLOAT64 = np.float64

########################################################################
#
# module level statements
#
########################################################################

# Convenience dictionary for the Unit convert method.
_cv_convert_scalar = {FLOAT32: _ud.convert_float, FLOAT64: _ud.convert_double}
_cv_convert_array = {FLOAT32: _ud.convert_floats, FLOAT64: _ud.convert_doubles}

# Map of ut_encodings to encoding strings
_encoding_lookup = {
    UT_ASCII: "ascii",
    UT_ISO_8859_1: "iso_8859_1",
    UT_LATIN1: "latin1",
    UT_UTF8: "utf-8",
}


@contextmanager
def suppress_errors():
    """Suppresses all error messages from UDUNITS-2."""
    _default_handler = _ud.set_error_message_handler(_ud.ignore)
    try:
        yield
    finally:
        _ud.set_error_message_handler(_default_handler)


LOCALE_LOCK = threading.Lock()


@contextmanager
def c_locale():
    with LOCALE_LOCK:
        lc_numeric = locale.getlocale(locale.LC_NUMERIC)
        locale.setlocale(locale.LC_NUMERIC, "C")
        try:
            yield
        finally:
            locale.setlocale(locale.LC_NUMERIC, lc_numeric)


#
# load the UDUNITS-2 xml-formatted unit-database
#:
# Ignore standard noisy UDUNITS-2 start-up.
with suppress_errors(), c_locale():
    # Load the unit-database from the default location (modified via
    # the UDUNITS2_XML_PATH environment variable) and if that fails look
    # relative to sys.prefix to support environments such as conda.
    try:
        _ud_system = _ud.read_xml()
    except _ud.UdunitsError:
        try:
            _ud_system = _ud.read_xml(config.get_xml_path())
        except _ud.UdunitsError as e:
            error_msg = f': "{e.error_msg():s}"' if e.errnum else ""
            raise OSError(
                f"[{e.status_msg()}] "
                f"Failed to open UDUNITS-2 XML unit database{error_msg}"
            )


########################################################################
#
# module level function definitions
#
########################################################################


def encode_time(year, month, day, hour, minute, second):
    """Return date/clock time encoded as a double precision value.

    Encoding performed using UDUNITS-2 hybrid Gregorian/Julian calendar.
    Dates on or after 1582-10-15 are assumed to be Gregorian dates;
    dates before that are assumed to be Julian dates. In particular, the
    year 1 BCE is immediately followed by the year 1 CE.

    Args:

    * year (int):
        Year value to be encoded.
    * month (int):
        Month value to be encoded.
    * day (int):
        Day value to be encoded.
    * hour (int):
        Hour value to be encoded.
    * minute (int):
        Minute value to be encoded.
    * second (int):
        Second value to be encoded.

    Returns
    -------
        float.

    For example:

        >>> import cf_units
        >>> cf_units.encode_time(1970, 1, 1, 0, 0, 0)
        -978307200.0

    """
    return _ud.encode_time(year, month, day, hour, minute, second)


def encode_date(year, month, day):
    """Return date encoded as a double precision value.

    Encoding performed using UDUNITS-2 hybrid Gergorian/Julian calendar.
    Dates on or after 1582-10-15 are assumed to be Gregorian dates;
    dates before that are assumed to be Julian dates. In particular, the
    year 1 BCE is immediately followed by the year 1 CE.

    Args:

    * year (int):
        Year value to be encoded.
    * month (int):
        Month value to be encoded.
    * day (int):
        Day value to be encoded.

    Returns
    -------
        float.

    For example:

        >>> import cf_units
        >>> cf_units.encode_date(1970, 1, 1)
        -978307200.0

    """
    return _ud.encode_date(year, month, day)


def encode_clock(hour, minute, second):
    """Return clock time encoded as a double precision value.

    Args:

    * hour (int):
        Hour value to be encoded.
    * minute (int):
        Minute value to be encoded.
    * second (int):
        Second value to be encoded.

    Returns
    -------
        float.

    For example:

        >>> import cf_units
        >>> cf_units.encode_clock(0, 0, 0)
        0.0

    """
    return _ud.encode_clock(hour, minute, second)


def decode_time(time):
    """Decode a double precision date/clock time value into its component
    parts and return as tuple.

    Decode time into it's year, month, day, hour, minute, second, and
    resolution component parts. Where resolution is the uncertainty of
    the time in seconds.

    Args:

    * time (float): Date/clock time encoded as a double precision value.

    Returns
    -------
        tuple of (year, month, day, hour, minute, second, resolution).

    For example:

        >>> import cf_units
        >>> cf_units.decode_time(cf_units.encode_time(1970, 1, 1, 0, 0, 0))
        (1970, 1, 1, 0, 0, 0.0, 1.086139178596568e-07)

    """
    return _ud.decode_time(time)


def date2num(date, unit, calendar):
    """Return numeric time value (resolution of 1 second) encoding of
    datetime object.

    The units of the numeric time values are described by the unit and
    calendar arguments. The datetime objects must be in UTC with no
    time-zone offset. If there is a time-zone offset in unit, it will be
    applied to the returned numeric values.

    Return type will be of type `integer` if (all) the times can be
    encoded exactly as an integer with the specified units,
    otherwise a float type will be returned.

    Args:

    * date (datetime):
        A datetime object or a sequence of datetime objects.
        The datetime objects should not include a time-zone offset.
    * unit (string):
        A string of the form '<time-unit> since <time-origin>' describing
        the time units. The <time-unit> can be days, hours, minutes or seconds.
        The <time-origin> is a date/time reference point. A valid choice
        would be unit='hours since 1800-01-01 00:00:00 -6:00'.
    * calendar (string):
        Name of the calendar, see cf_units.CALENDARS.

    Returns
    -------
        float/integer or numpy.ndarray of floats/integers

    For example:

        >>> import cf_units
        >>> import datetime
        >>> dt1 = datetime.datetime(1970, 1, 1, 6, 30, 0)
        >>> dt2 = datetime.datetime(1970, 1, 1, 7, 30, 0)
        >>> cf_units.date2num(dt1, 'hours since 1970-01-01 00:00:00',
        ...               cf_units.CALENDAR_STANDARD)
        6.5
        >>> cf_units.date2num([dt1, dt2], 'hours since 1970-01-01 00:00:00',
        ...               cf_units.CALENDAR_STANDARD)
        array([6.5, 7.5])
        >>> # Integer type preferentially returned if possible:
        >>> dt1 = datetime.datetime(1970, 1, 1, 5, 0)
        >>> dt2 = datetime.datetime(1970, 1, 1, 6, 0)
        >>> cf_units.date2num([dt1, dt2], 'hours since 1970-01-01 00:00:00',
        ...               cf_units.CALENDAR_STANDARD)
        array([5, 6])

    """
    #
    # ensure to strip out any 'UTC' postfix which is generated by
    # UDUNITS-2 formatted output and causes the cftime parser
    # to choke
    #
    unit_string = unit.rstrip(" UTC")
    if unit_string.endswith(" since epoch"):
        unit_string = unit_string.replace("epoch", EPOCH)
    unit_inst = Unit(unit_string, calendar=calendar)
    return unit_inst.date2num(date)


def num2date(
    time_value,
    unit,
    calendar,
    only_use_cftime_datetimes=True,
    only_use_python_datetimes=False,
):
    """Return datetime encoding of numeric time value (resolution of 1 second).

    The units of the numeric time value are described by the unit and
    calendar arguments. The returned datetime object represent UTC with
    no time-zone offset, even if the specified unit contain a time-zone
    offset.

    By default, the datetime instances returned are cftime.datetime objects,
    regardless of calendar.  If the only_use_cftime_datetimes keyword is set to
    False, they are datetime.datetime objects if the date falls in the
    Gregorian calendar (i.e. calendar is 'proleptic_gregorian', 'standard' or
    'gregorian' and the date is after 1582-10-15). The datetime instances
    do not contain a time-zone offset, even if the specified unit
    contains one.

    Works for scalars, sequences and numpy arrays. Returns a scalar
    if input is a scalar, else returns a numpy array.

    Args:

    * time_value (float):
        Numeric time value/s. Maximum resolution is 1 second.
    * unit (string):
        A string of the form '<time-unit> since <time-origin>'
        describing the time units. The <time-unit> can be days, hours,
        minutes or seconds. The <time-origin> is the date/time reference
        point. A valid choice would be
        unit='hours since 1800-01-01 00:00:00 -6:00'.
    * calendar (string):
        Name of the calendar, see cf_units.CALENDARS.

    Kwargs:

    * only_use_cftime_datetimes (bool):
        If True, will always return cftime datetime objects, regardless of
        calendar.  If False, returns datetime.datetime instances where
        possible.  Defaults to True.

    * only_use_python_datetimes (bool):
        If True, will always return datetime.datetime instances where
        possible, and raise an exception if not.  Ignored if
        only_use_cftime_datetimes is True.  Defaults to False.

    Returns
    -------
        datetime, or numpy.ndarray of datetime object.

    For example:

        >>> import cf_units
        >>> import datetime
        >>> print(cf_units.num2date(6, 'hours since 1970-01-01 00:00:00',
        ...                         cf_units.CALENDAR_STANDARD))
        1970-01-01 06:00:00
        >>> dts = cf_units.num2date([6, 7], 'hours since 1970-01-01 00:00:00',
        ...                         cf_units.CALENDAR_STANDARD)
        >>> [str(dt) for dt in dts]
        ['1970-01-01 06:00:00', '1970-01-01 07:00:00']

    """
    #
    # ensure to strip out any 'UTC' postfix which is generated by
    # UDUNITS-2 formatted output and causes the cftime parser
    # to choke
    #
    unit_string = unit.rstrip(" UTC")
    if unit_string.endswith(" since epoch"):
        unit_string = unit_string.replace("epoch", EPOCH)
    unit_inst = Unit(unit_string, calendar=calendar)
    return unit_inst.num2date(
        time_value,
        only_use_cftime_datetimes=only_use_cftime_datetimes,
        only_use_python_datetimes=only_use_python_datetimes,
    )


def num2pydate(time_value, unit, calendar):
    """Convert time value(s) to python datetime.datetime objects, or raise an
    exception if this is not possible.  Same as::

        num2date(time_value, unit, calendar,
                 only_use_cftime_datetimes=False,
                 only_use_python_datetimes=True)

    """
    return num2date(
        time_value,
        unit,
        calendar,
        only_use_cftime_datetimes=False,
        only_use_python_datetimes=True,
    )


_CACHE = {}


def as_unit(unit):
    """Returns a Unit corresponding to the given unit.

    .. note::

        If the given unit is already a Unit it will be returned unchanged.

    """
    if isinstance(unit, Unit):
        result = unit
    else:
        result = None
        use_cache = isinstance(unit, str) or unit is None
        if use_cache:
            result = _CACHE.get(unit)
        if result is None:
            # Typically unit is a string, however we cater for other types of
            # 'unit' (e.g. iris.unit.Unit).
            result = Unit(unit, calendar=getattr(unit, "calendar", None))
            if use_cache:
                _CACHE[unit] = result
    return result


def is_time(unit):
    """Determine whether the unit is a related SI Unit of time.

    Args:

    * unit (string/Unit): Unit to be compared.

    Returns
    -------
        Boolean.

    For example:

        >>> import cf_units
        >>> cf_units.is_time('hours')
        True
        >>> cf_units.is_time('meters')
        False

    """
    return as_unit(unit).is_time()


def is_vertical(unit):
    """Determine whether the unit is a related SI Unit of pressure or distance.

    Args:

    * unit (string/Unit): Unit to be compared.

    Returns
    -------
        Boolean.

    For example:

        >>> import cf_units
        >>> cf_units.is_vertical('millibar')
        True
        >>> cf_units.is_vertical('km')
        True

    """
    return as_unit(unit).is_vertical()


def _ud_value_error(ud_err, message):
    """Return a ValueError that has extra context from a _udunits2.UdunitsError."""
    # NOTE: We aren't raising here, just giving the caller a well formatted
    # exception that they can raise themselves.

    ud_msg = ud_err.error_msg()
    if ud_msg:
        message = f"{message}: {ud_msg}"

    message = f"[{ud_err.status_msg()}] {message}"

    return ValueError(message)


class Unit(_OrderedHashable):
    """A class to represent S.I. units and support common operations to
    manipulate such units in a consistent manner as per UDUNITS-2.

    These operations include scaling the unit, offsetting the unit by a
    constant or time, inverting the unit, raising the unit by a power,
    taking a root of the unit, taking a log of the unit, multiplying the
    unit by a constant or another unit, dividing the unit by a constant
    or another unit, comparing units, copying units and converting unit
    data to single precision or double precision floating point numbers.

    This class also supports time and calendar definition and manipulation.

    """

    def _init_from_tuple(self, values):
        # Implements the required interface for an _OrderedHashable.
        # This will also ensure a Unit._init(*Unit.names) method exists.
        for name, value in zip(self._names, values, strict=False):
            object.__setattr__(self, name, value)

    # Provide hash semantics

    def _identity(self):
        return (self.name, self.calendar)

    def __hash__(self):
        return hash(self._identity())

    # Provide default ordering semantics

    def __lt__(self, other):
        return self._identity() < other._identity()

    # Prevent attribute updates

    def __setattr__(self, name, value):
        raise AttributeError(f"Instances of {type(self).__name__:s} are immutable")

    def __delattr__(self, name):
        raise AttributeError(f"Instances of {type(self).__name__:s} are immutable")

    # Declare the attribute names relevant to the ordered and hashable
    #  behaviour.
    _names = ("category", "ut_unit", "calendar", "origin")

    category = None
    "Is this an unknown unit, a no-unit, or a UDUNITS-2 unit."

    ut_unit = None
    "Reference to the quantity defining the UDUNITS-2 unit."

    calendar = None
    "Represents the unit calendar name, see cf_units.CALENDARS"

    origin = None
    "The original string used to create this unit."

    __slots__ = ()

    def __init__(self, unit, calendar=None):
        """Create a wrapper instance for UDUNITS-2.

        An optional calendar may be provided for a unit which defines a
        time reference of the form '<time-unit> since <time-origin>'
        i.e. unit='days since 1970-01-01 00:00:00'. For a unit that is a
        time reference, the default calendar is 'standard'.

        Accepted calendars are as follows,

        * 'standard' or 'gregorian' - Mixed Gregorian/Julian calendar as
          defined by udunits.
        * 'proleptic_gregorian' - A Gregorian calendar extended to dates
          before 1582-10-15. A year is a leap year if either,

            1. It is divisible by 4 but not by 100, or
            2. It is divisible by 400.

        * 'noleap' or '365_day' - A Gregorian calendar without leap
          years i.e. all years are 365 days long.
        * 'all_leap' or '366_day' - A Gregorian calendar with every year
          being a leap year i.e. all years are 366 days long.
        * '360_day' - All years are 360 days divided into 30 day months.
        * 'julian' - Proleptic Julian calendar, extended to dates after
          1582-10-5. A year is a leap year if it is divisible by 4.

        Args:

        * unit:
            Specify the unit as defined by UDUNITS-2.
        * calendar (string):
            Describes the calendar used in time calculations. The
            default is 'standard' or 'gregorian' for a time reference
            unit.

        Returns
        -------
            Unit object.

        Units should be set to "no_unit" for values which are strings.
        Units can also be set to "unknown" (or None).
        For example:

            >>> from cf_units import Unit
            >>> volts = Unit('volts')
            >>> no_unit = Unit('no_unit')
            >>> unknown = Unit('unknown')
            >>> unknown = Unit(None)

        """
        ut_unit = _ud.NULL_UNIT
        calendar_ = None

        encoding = UT_UTF8

        if unit is None:
            unit = ""

        unit = str(unit).strip()

        if unit.lower().endswith(" utc"):
            unit = unit[: unit.lower().rfind(" utc")]

        if unit.endswith(" since epoch"):
            unit = unit.replace("epoch", EPOCH)

        if "#" in unit:
            unit = unit.replace("#", "1")

        if unit.lower() in _UNKNOWN_UNIT:
            # TODO - removing the option of an unknown unit. Currently
            # the auto generated MOSIG rules are missing units on a
            # number of phenomena which would lead to errors.
            # Will be addressed by work on metadata translation.
            category = _CATEGORY_UNKNOWN
            unit = _UNKNOWN_UNIT_STRING
        elif unit.lower() in _NO_UNIT:
            category = _CATEGORY_NO_UNIT
            unit = _NO_UNIT_STRING
        else:
            category = _CATEGORY_UDUNIT
            str_unit = unit
            try:
                ut_unit = _ud.parse(_ud_system, unit.encode("utf8"), encoding)
            except _ud.UdunitsError as exception:
                value_error = _ud_value_error(
                    exception, f'Failed to parse unit "{str_unit}"'
                )
                raise value_error from None
            if _OP_SINCE in unit.lower():
                if calendar is None:
                    calendar_ = CALENDAR_STANDARD
                elif isinstance(calendar, str):
                    calendar_ = calendar.lower()
                    if calendar_ in CALENDAR_ALIASES:
                        calendar_ = CALENDAR_ALIASES[calendar_]
                    if calendar_ not in CALENDARS:
                        msg = "{!r} is an unsupported calendar."
                        raise ValueError(msg.format(calendar))
                else:
                    msg = "Expected string-like calendar argument, got {!r}."
                    raise TypeError(msg.format(type(calendar)))

        # Call the OrderedHashable's init.
        self._init(
            category,
            ut_unit,
            calendar_,
            unit,
        )

    @classmethod
    def _new_from_existing_ut(cls, category, ut_unit, calendar=None, origin=None):
        # Short-circuit __init__ if we know what we are doing and already
        # have a UT handle.
        unit = cls.__new__(cls)
        unit._init(category, ut_unit, calendar, origin)
        return unit

    # NOTE:
    # "__getstate__" and "__setstate__" functions are defined here to
    # provide a custom interface for Pickle
    #  : Pickle "normal" behaviour is just to save/reinstate the object
    #    dictionary
    #  : that won't work here, because the "ut_unit" attribute is an
    #    object handle
    #    - the corresponding udunits object only exists in the original
    #      invocation
    def __getstate__(self):
        # state capture method for Pickle.dump()
        #  - return the instance data needed to reconstruct a Unit value
        origin = self.origin or self.symbol
        return {"unit_text": origin, "calendar": self.calendar}

    def __setstate__(self, state):
        # object reconstruction method for Pickle.load()
        # intercept the Pickle.load() operation and call own __init__ again
        #  - this is to ensure a valid ut_unit attribute (as these
        #    handles aren't persistent)
        self.__init__(state["unit_text"], calendar=state["calendar"])

    def __copy__(self):
        return self

    def __deepcopy__(self, memo):
        return self

    def is_time(self):
        """Determine whether this unit is a related SI Unit of time.

        Returns
        -------
            Boolean.

        For example:

            >>> import cf_units
            >>> u = cf_units.Unit('hours')
            >>> u.is_time()
            True
            >>> v = cf_units.Unit('meter')
            >>> v.is_time()
            False

        """
        if self.is_unknown() or self.is_no_unit():
            result = False
        else:
            day = _ud.get_unit_by_name(_ud_system, b"day")
            result = _ud.are_convertible(self.ut_unit, day)
        return result

    def is_vertical(self):
        """Determine whether the unit is a related SI Unit of pressure or
        distance.

        Returns
        -------
            Boolean.

        For example:

            >>> import cf_units
            >>> u = cf_units.Unit('millibar')
            >>> u.is_vertical()
            True
            >>> v = cf_units.Unit('km')
            >>> v.is_vertical()
            True

        """
        if self.is_unknown() or self.is_no_unit():
            result = False
        else:
            bar = _ud.get_unit_by_name(_ud_system, b"bar")
            result = _ud.are_convertible(self.ut_unit, bar)
            if not result:
                meter = _ud.get_unit_by_name(_ud_system, b"meter")
                result = _ud.are_convertible(self.ut_unit, meter)
        return result

    def is_udunits(self):
        """Return whether the unit is a valid unit of UDUNITS."""
        return self.ut_unit is not _ud.NULL_UNIT

    def is_time_reference(self):
        """Return whether the unit is a time reference unit of the form
        '<time-unit> since <time-origin>'
        i.e. unit='days since 1970-01-01 00:00:00'

        Returns
        -------
            Boolean.

        For example:

            >>> import cf_units
            >>> u = cf_units.Unit('days since epoch')
            >>> u.is_time_reference()
            True

        """
        return self.calendar is not None

    def is_long_time_interval(self):
        """Defines whether this unit describes a time unit with a long time
        interval ("months" or "years"). These long time intervals *are*
        supported by `UDUNITS2` but are not supported by `cftime`. This
        discrepancy means we cannot run self.num2date() on a time unit with
        a long time interval.

        .. deprecated:: 3.3.0

            Invalid long time intervals are now defended against within
            cftime - do not use this routine, as cftime knows best what it can
            and cannot support.

        Returns
        -------
            Boolean.

        For example:

            >>> import cf_units
            >>> u = cf_units.Unit('days since epoch')
            >>> u.is_long_time_interval()
            False
            >>> u = cf_units.Unit('years since epoch')
            >>> u.is_long_time_interval()
            True

        """
        deprecation = (
            "This method is no longer needed due to cftime's improved "
            "handling of long time intervals."
        )
        warn(deprecation, DeprecationWarning, stacklevel=2)

        result = False
        long_time_intervals = ["year", "month"]
        if self.is_time_reference():
            result = any(interval in self.origin for interval in long_time_intervals)
        return result

    def title(self, value):
        """Return the unit value as a title string.

        Args:

        * value (float): Unit value to be incorporated into title string.

        Returns
        -------
            string.

        For example:

            >>> import cf_units
            >>> u = cf_units.Unit('hours since epoch',
            ...                   calendar=cf_units.CALENDAR_STANDARD)
            >>> u.title(10)
            '1970-01-01 10:00:00'

        """
        if self.is_time_reference():
            dt = self.num2date(value)
            result = dt.strftime("%Y-%m-%d %H:%M:%S")
        else:
            result = f"{value} {self}"
        return result

    @property
    def modulus(self):
        """*(read-only)* Return the modulus value of the unit.

        Convenience method that returns the unit modulus value as follows,
            * 'radians' - pi*2
            * 'degrees' - 360.0
            * Otherwise None.

        Returns
        -------
            float.

        For example:

            >>> import cf_units
            >>> u = cf_units.Unit('degrees')
            >>> u.modulus
            360.0

        """
        if self == "radians":
            result = np.pi * 2
        elif self == "degrees":
            result = 360.0
        else:
            result = None
        return result

    def is_convertible(self, other):
        """Return whether two units are convertible.

        Args:

        * other (Unit): Unit to be compared.

        Returns
        -------
            Boolean.

        For example:

            >>> import cf_units
            >>> u = cf_units.Unit('meters')
            >>> v = cf_units.Unit('kilometers')
            >>> u.is_convertible(v)
            True

        """
        other = as_unit(other)
        if (
            self.is_unknown()
            or self.is_no_unit()
            or other.is_unknown()
            or other.is_no_unit()
        ):
            result = False
        else:
            result = self.calendar == other.calendar and _ud.are_convertible(
                self.ut_unit, other.ut_unit
            )
        return result

    def is_dimensionless(self):
        """Return whether the unit is dimensionless.

        Returns
        -------
            Boolean.

        For example:

            >>> import cf_units
            >>> u = cf_units.Unit('meters')
            >>> u.is_dimensionless()
            False
            >>> u = cf_units.Unit('1')
            >>> u.is_dimensionless()
            True

        """
        return self.category == _CATEGORY_UDUNIT and bool(
            _ud.is_dimensionless(self.ut_unit)
        )

    def is_unknown(self):
        """Return whether the unit is defined to be an *unknown* unit.

        Returns
        -------
            Boolean.

        For example:

            >>> import cf_units
            >>> u = cf_units.Unit('unknown')
            >>> u.is_unknown()
            True
            >>> u = cf_units.Unit('meters')
            >>> u.is_unknown()
            False

        """
        return self.category == _CATEGORY_UNKNOWN or self.ut_unit is None

    def is_no_unit(self):
        """Return whether the unit is defined to be a *no_unit* unit.

        Typically, a quantity such as a string, will have no associated
        unit to describe it. Such a class of quantity may be defined
        using the *no_unit* unit.

        Returns
        -------
            Boolean.

        For example:

            >>> import cf_units
            >>> u = cf_units.Unit('no unit')
            >>> u.is_no_unit()
            True
            >>> u = cf_units.Unit('meters')
            >>> u.is_no_unit()
            False

        """
        return self.category == _CATEGORY_NO_UNIT

    def format(self, option=None):
        """Return a formatted string representation of the binary unit.

        Args:

        * option (cf_units.UT_FORMATS):
            Set the option of the formatted string representation.
            Valid encoding options may be at most one of the following
            enumerations:
            * Unit.UT_ASCII
            * Unit.UT_ISO_8859_1
            * Unit.UT_LATIN1
            * Unit.UT_UTF8

            Any combination of the following may also be used:
            * Unit.UT_NAMES
            * Unit.UT_DEFINITION

            Multiple options may be combined within a list. The default
            option is cf_units.UT_ASCII.

        Returns
        -------
            string.

        For example:

            >>> import cf_units
            >>> u = cf_units.Unit('meters')
            >>> u.format()
            'm'
            >>> u.format(cf_units.UT_NAMES)
            'meter'
            >>> u.format(cf_units.UT_DEFINITION)
            'm'

        """
        if self.is_unknown():
            return _UNKNOWN_UNIT_STRING
        if self.is_no_unit():
            return _NO_UNIT_STRING
        bitmask = UT_ASCII
        if option is not None:
            if not isinstance(option, list):
                option = [option]
            for i in option:
                bitmask |= i
        encoding = bitmask & (UT_ASCII | UT_ISO_8859_1 | UT_LATIN1 | UT_UTF8)
        encoding_str = _encoding_lookup[encoding]
        result = _ud.format(self.ut_unit, bitmask)

        result = str(result.decode(encoding_str))
        return result

    @property
    def name(self):
        """*(read-only)* The full name of the unit.

        Formats the binary unit into a string representation using
        method :func:`cf_units.Unit.format` with keyword argument
        option=cf_units.UT_NAMES.

        Returns
        -------
            string.

        For example:

            >>> import cf_units
            >>> u = cf_units.Unit('watts')
            >>> u.name
            'watt'

        """
        return self.format(UT_NAMES)

    @property
    def symbol(self):
        """*(read-only)* The symbolic representation of the unit.

        Formats the binary unit into a string representation using
        method :func:`cf_units.Unit.format`.

        Returns
        -------
            string.

        For example:

            >>> import cf_units
            >>> u = cf_units.Unit('watts')
            >>> u.symbol
            'W'

        """
        if self.is_unknown():
            result = _UNKNOWN_UNIT_SYMBOL
        elif self.is_no_unit():
            result = _NO_UNIT_SYMBOL
        else:
            result = self.format()
        return result

    @property
    def definition(self):
        """*(read-only)* The symbolic decomposition of the unit.

        Formats the binary unit into a string representation using
        method :func:`cf_units.Unit.format` with keyword argument
        option=cf_units.UT_DEFINITION.

        Returns
        -------
            string.

        For example:

            >>> import cf_units
            >>> u = cf_units.Unit('watts')
            >>> u.definition
            'm2.kg.s-3'

        """
        if self.is_unknown():
            result = _UNKNOWN_UNIT_SYMBOL
        elif self.is_no_unit():
            result = _NO_UNIT_SYMBOL
        else:
            result = self.format(UT_DEFINITION)
        return result

    def offset_by_time(self, origin):
        """Returns the time unit offset with respect to the time origin.

        Args:

        * origin (float): Time origin as returned by the
          :func:`cf_units.encode_time` method.

        Returns
        -------
            None.

        For example:

            >>> import cf_units
            >>> u = cf_units.Unit('hours')
            >>> u.offset_by_time(cf_units.encode_time(1970, 1, 1, 0, 0, 0))
            Unit('h @ 19700101T000000.0000000 UTC')

        """
        if not isinstance(origin, float | int):
            raise TypeError("a numeric type for the origin argument is required")
        try:
            ut_unit = _ud.offset_by_time(self.ut_unit, origin)
        except _ud.UdunitsError as exception:
            value_error = _ud_value_error(exception, f"Failed to offset {self!r}")
            raise value_error from None
        calendar = None
        return Unit._new_from_existing_ut(_CATEGORY_UDUNIT, ut_unit, calendar)

    def invert(self):
        """Invert the unit i.e. find the reciprocal of the unit, and return
        the Unit result.

        Returns
        -------
            Unit.

        For example:

            >>> import cf_units
            >>> u = cf_units.Unit('meters')
            >>> u.invert()
            Unit('m-1')

        """
        if self.is_unknown():
            result = self
        elif self.is_no_unit():
            raise ValueError("Cannot invert a 'no-unit'.")
        else:
            ut_unit = _ud.invert(self.ut_unit)
            result = Unit._new_from_existing_ut(
                _CATEGORY_UDUNIT, ut_unit, calendar=None
            )
        return result

    def root(self, root):
        """Returns the given root of the unit.

        Args:

        * root (int): Value by which the unit root is taken.

        Returns
        -------
            None.

        For example:

            >>> import cf_units
            >>> u = cf_units.Unit('meters^2')
            >>> u.root(2)
            Unit('m')

        .. note::

            Taking a fractional root of a unit is not supported.

        """
        if round(root) != root:
            raise TypeError("An integer for the root argument is required")
        if self.is_unknown():
            result = self
        elif self.is_no_unit():
            raise ValueError("Cannot take the root of a 'no-unit'.")
        # only update the unit if it is not scalar
        elif self == Unit("1"):
            result = self
        else:
            try:
                ut_unit = _ud.root(self.ut_unit, root)
            except _ud.UdunitsError as exception:
                value_error = _ud_value_error(
                    exception,
                    f"Failed to take the root of {self!r}",
                )
                raise value_error from None
            calendar = None
            result = Unit._new_from_existing_ut(_CATEGORY_UDUNIT, ut_unit, calendar)
        return result

    def log(self, base):
        """Returns the logarithmic unit corresponding to the given
        logarithmic base.

        Args:

        * base (int/float): Value of the logarithmic base.

        Returns
        -------
            None.

        For example:

            >>> import cf_units
            >>> u = cf_units.Unit('meters')
            >>> u.log(2)
            Unit('lb(re 1 m)')

        """
        if self.is_unknown():
            result = self
        elif self.is_no_unit():
            raise ValueError("Cannot take the logarithm of a 'no-unit'.")
        else:
            try:
                ut_unit = _ud.log(base, self.ut_unit)
            except TypeError:
                raise TypeError("A numeric type for the base argument is required")
            except _ud.UdunitsError as exception:
                value_err = _ud_value_error(
                    exception,
                    f"Failed to calculate logarithmic base of {self!r}",
                )
                raise value_err from None
            calendar = None
            result = Unit._new_from_existing_ut(_CATEGORY_UDUNIT, ut_unit, calendar)
        return result

    def __str__(self):
        """Returns a simple string representation of the unit.

        Returns
        -------
            string.

        For example:

            >>> import cf_units
            >>> u = cf_units.Unit('miles/hour')
            >>> str(u)
            'miles/hour'

        """
        return self.origin or self.symbol

    def __repr__(self):
        """Returns a string representation of the unit object.

        Returns
        -------
            string.

        For example:

            >>> import cf_units
            >>> u = cf_units.Unit('meters')
            >>> repr(u)
            "Unit('meters')"

        """
        if self.calendar is None:
            result = f"{self.__class__.__name__}('{self}')"
        else:
            result = f"{self.__class__.__name__}('{self}', calendar='{self.calendar}')"
        return result

    def _offset_common(self, offset):
        if self.is_unknown():
            result = self
        elif self.is_no_unit():
            raise ValueError("Cannot offset a 'no-unit'.")
        else:
            try:
                ut_unit = _ud.offset(self.ut_unit, offset)
            except TypeError:
                result = NotImplemented
            else:
                result = Unit._new_from_existing_ut(
                    _CATEGORY_UDUNIT, ut_unit, calendar=None
                )
        return result

    def __add__(self, other):
        return self._offset_common(other)

    def __sub__(self, other):
        try:
            other = -other
        except TypeError:
            result = NotImplemented
        else:
            result = self._offset_common(-other)
        return result

    def _op_common(self, other, op_func):
        # Convenience method to create a new unit from an operation between
        # the units 'self' and 'other'.

        op_label = op_func.__name__

        other = as_unit(other)

        if self.is_no_unit() or other.is_no_unit():
            raise ValueError(f"Cannot {op_label:s} a 'no-unit'.")

        if self.is_unknown() or other.is_unknown():
            result = Unit(_UNKNOWN_UNIT_STRING)
        else:
            try:
                ut_unit = op_func(self.ut_unit, other.ut_unit)
            except _ud.UdunitsError as exception:
                value_err = _ud_value_error(
                    exception,
                    f"Failed to {op_label} {self!r} by {other!r}",
                )
                raise value_err from None
            calendar = None
<<<<<<< HEAD
            result = Unit._new_from_existing_ut(
                _CATEGORY_UDUNIT, ut_unit, calendar=calendar
            )
=======
            result = Unit._new_from_existing_ut(_CATEGORY_UDUNIT, ut_unit, calendar)
>>>>>>> feca87ce
        return result

    def __rmul__(self, other):
        # NB. Because we've subclassed a tuple, we need to define this to
        # prevent the default tuple-repetition behaviour.
        # ie. 2 * ('a', 'b') -> ('a', 'b', 'a', 'b')
        return self * other

    def __mul__(self, other):
        """Multiply the self unit by the other scale factor or unit and
        return the Unit result.

        Note that, multiplication involving an 'unknown' unit will always
        result in an 'unknown' unit.

        Args:

        * other (int/float/string/Unit): Multiplication scale
          factor or unit.

        Returns
        -------
            Unit.

        For example:

            >>> import cf_units
            >>> u = cf_units.Unit('meters')
            >>> v = cf_units.Unit('hertz')
            >>> u*v
            Unit('m.s-1')

        """
        return self._op_common(other, _ud.multiply)

    def __div__(self, other):
        """Divide the self unit by the other scale factor or unit and
        return the Unit result.

        Note that, division involving an 'unknown' unit will always
        result in an 'unknown' unit.

        Args:

        * other (int/float/string/Unit): Division scale factor or unit.

        Returns
        -------
            Unit.

        For example:

            >>> import cf_units
            >>> u = cf_units.Unit('m.s-1')
            >>> v = cf_units.Unit('hertz')
            >>> u / v
            Unit('m')

        """
        return self._op_common(other, _ud.divide)

    def __truediv__(self, other):
        """Divide the self unit by the other scale factor or unit and
        return the Unit result.

        Note that, division involving an 'unknown' unit will always
        result in an 'unknown' unit.

        Args:

        * other (int/float/string/Unit): Division scale factor or unit.

        Returns
        -------
            Unit.

        For example:

            >>> import cf_units
            >>> u = cf_units.Unit('m.s-1')
            >>> v = cf_units.Unit('hertz')
            >>> u / v
            Unit('m')

        """
        return self.__div__(other)

    def __pow__(self, power):
        """Raise the unit by the given power and return the Unit result.

        Note that, UDUNITS-2 does not support raising a
        non-dimensionless unit by a fractional power.
        Approximate floating point power behaviour has been implemented
        specifically for cf_units.

        Args:

        * power (int/float): Value by which the unit power is raised.

        Returns
        -------
            Unit.

        For example:

            >>> import cf_units
            >>> u = cf_units.Unit('meters')
            >>> u**2
            Unit('m2')

        """
        try:
            power = float(power)
        except ValueError:
            raise TypeError("A numeric value is required for the power argument.")

        if self.is_unknown():
            result = self
        elif self.is_no_unit():
            raise ValueError("Cannot raise the power of a 'no-unit'.")
        elif self == Unit("1"):
            # 1 ** N -> 1
            result = self
        # UDUNITS-2 does not support floating point raise/root.
        # But if the power is of the form 1/N, where N is an integer
        # (within a certain acceptable accuracy) then we can find the Nth
        # root.
        elif not math.isclose(power, 0.0) and abs(power) < 1:
            if not math.isclose(1 / power, round(1 / power)):
                raise ValueError("Cannot raise a unit by a decimal.")
            root = round(1 / power)
            result = self.root(root)
        else:
            # Failing that, check for powers which are (very nearly)
            # simple integer values.
            if not math.isclose(power, round(power)):
                msg = f"Cannot raise a unit by a decimal (got {power:s})."
                raise ValueError(msg)
            power = round(power)

            try:
                ut_unit = _ud.raise_(self.ut_unit, power)
            except _ud.UdunitsError as exception:
                value_err = _ud_value_error(
                    exception,
                    f"Failed to raise the power of {self!r}",
                )
                raise value_err from None
            result = Unit._new_from_existing_ut(_CATEGORY_UDUNIT, ut_unit)
        return result

    def __eq__(self, other):
        """Compare the two units for equality and return the boolean result.

        Args:

        * other (string/Unit): Unit to be compared.

        Returns
        -------
            Boolean.

        For example:

            >>> from cf_units import Unit
            >>> Unit('meters') == Unit('millimeters')
            False
            >>> Unit('meters') == 'm'
            True

        """
        try:
            other = as_unit(other)
        except ValueError:
            return NotImplemented

        # Compare category (i.e. unknown, no_unit, etc.).
        if self.category != other.category:
            return False

        # Compare calendar as UDUNITS cannot handle calendars.
        if self.calendar != other.calendar:
            return False

        # Compare UDUNITS.
        res = _ud.compare(self.ut_unit, other.ut_unit)
        return res == 0

    def __ne__(self, other):
        """Compare the two units for inequality and return the boolean result.

        Args:

        * other (string/Unit): Unit to be compared.

        Returns
        -------
            Boolean.

        For example:

            >>> from cf_units import Unit
            >>> Unit('meters') != Unit('millimeters')
            True
            >>> Unit('meters') != 'm'
            False

        """
        return not self == other

    def change_calendar(self, calendar):
        """Returns a new unit with the requested calendar, modifying the
        reference date if necessary.  Only works with calendars that
        represent the real world (standard, proleptic_gregorian, julian)
        and with short time intervals (days or less).

        For example:

            >>> from cf_units import Unit
            >>> u = Unit('days since 1500-01-01', calendar='proleptic_gregorian')
            >>> u.change_calendar('standard')
            Unit('days since 1499-12-23T00:00:00', calendar='standard')

        """
        if not self.is_time_reference():
            raise ValueError("unit is not a time reference")

        ref_date = self.num2date(0)
        new_ref_date = ref_date.change_calendar(calendar)
        time_units = self.origin.split(_OP_SINCE)[0]
        new_origin = _OP_SINCE.join([time_units, new_ref_date.isoformat()])

        return Unit(new_origin, calendar=calendar)

    def convert(self, value, other, ctype=FLOAT64, inplace=False):
        """Converts a single value or NumPy array of values from the current unit
        to the other target unit.

        If the units are not convertible, then no conversion will take place.

        Args:

        * value (int/float/numpy.ndarray):
            Value/s to be converted.
        * other (string/Unit):
            Target unit to convert to.
        * ctype (cf_units.FLOAT32/cf_units.FLOAT64):
            Floating point 32-bit single-precision (cf_units.FLOAT32) or
            64-bit double-precision (cf_units.FLOAT64) used for conversion
            when `value` is not a NumPy array or is a NumPy array composed of
            NumPy integers. The default is 64-bit double-precision conversion.
        * inplace (bool):
            If ``False``, return a deep copy of the value array. If ``True``,
            convert the values in-place. A new array will be created if
            ``value`` is an integer NumPy array.

        Returns
        -------
            float or numpy.ndarray of appropriate float type.

        For example:

            >>> import cf_units
            >>> import numpy as np
            >>> c = cf_units.Unit('deg_c')
            >>> f = cf_units.Unit('deg_f')
            >>> c.convert(0, f)
            31.999999999999886
            >>> c.convert(0, f, cf_units.FLOAT32)
            32.0
            >>> a64 = np.arange(3, dtype=np.float64)
            >>> c.convert(a64, f)
            array([32. , 33.8, 35.6])
            >>> a32 = np.arange(3, dtype=np.float32)
            >>> c.convert(a32, f)
            array([32. , 33.8, 35.6], dtype=float32)

        .. note::

           Conversion between unit calendars is not permitted unless the
           calendars are aliases, see :attr:`cf_units.CALENDAR_ALIASES`.

           >>> from cf_units import Unit
           >>> a = Unit('days since 1850-1-1', calendar='gregorian')
           >>> b = Unit('days since 1851-1-1', calendar='standard')
           >>> a.convert(365.75, b)
           0.75

        """
        other = as_unit(other)

        if self == other:
            return value

        if self.is_convertible(other):
            if inplace:
                result = value
            else:
                result = copy.deepcopy(value)
            # Use cftime for converting reference times that are not using a
            # gregorian calendar as it handles these and udunits does not.
            if self.is_time_reference() and self.calendar != CALENDAR_STANDARD:
                result_datetimes = cftime.num2date(
                    result, self.cftime_unit, self.calendar
                )
                result = cftime.date2num(
                    result_datetimes, other.cftime_unit, other.calendar
                )
                convert_type = isinstance(value, np.ndarray) and np.issubdtype(
                    value.dtype, np.floating
                )
                if convert_type:
                    result = result.astype(value.dtype)
            else:
                try:
                    ut_converter = _ud.get_converter(self.ut_unit, other.ut_unit)
                except _ud.UdunitsError as exception:
                    value_err = _ud_value_error(
                        exception,
                        f"Failed to convert {self!r} to {other!r}",
                    )
                    raise value_err from None
                if isinstance(result, np.ndarray):
                    # Can only handle array of np.float32 or np.float64 so
                    # cast array of ints to array of floats of requested
                    # precision.
                    if issubclass(result.dtype.type, np.integer):
                        result = result.astype(ctype)
                    # Convert arrays with explicit endianness to native
                    # endianness: udunits seems to be tripped up by arrays
                    # with endianness other than native.
                    if result.dtype.byteorder != "=":
                        if inplace:
                            raise ValueError(
                                "Unable to convert non-native byte ordered "
                                "array in-place. Consider byte-swapping "
                                "first."
                            )
                        result = result.astype(result.dtype.type)
                    # Strict type check of numpy array.
                    if result.dtype.type not in (np.float32, np.float64):
                        raise TypeError(
                            f"Expect a numpy array of '{np.float32}' or '{np.float64}'"
                        )
                    ctype = result.dtype.type
                    # Utilise global convenience dictionary
                    # _cv_convert_array to convert our array in 1d form
                    result_tmp = result.ravel(order="A")
                    # Do the actual conversion.
                    _cv_convert_array[ctype](ut_converter, result_tmp, result_tmp)
                    # If result_tmp was a copy, not a view (i.e. not C
                    # contiguous), copy the data back to the original.
                    if not np.shares_memory(result, result_tmp):
                        result_tmp = result_tmp.reshape(result.shape, order="A")
                        if isinstance(result, np.ma.MaskedArray):
                            result.data[...] = result_tmp
                        else:
                            result[...] = result_tmp
                else:
                    if ctype not in _cv_convert_scalar:
                        raise ValueError(
                            "Invalid target type. Can only convert to float or double."
                        )
                    # Utilise global convenience dictionary
                    # _cv_convert_scalar
                    result = _cv_convert_scalar[ctype](ut_converter, result)
            return result
        raise ValueError(f"Unable to convert from '{self!r}' to '{other!r}'.")

    @property
    def cftime_unit(self):
        """Returns a string suitable for passing as a unit to cftime.num2date and
        cftime.date2num.

        """
        if self.calendar is None:
            raise ValueError("Unit has undefined calendar")

        #
        # ensure to strip out non-parsable 'UTC' postfix, which
        # is generated by UDUNITS-2 formatted output
        #
        return str(self).rstrip(" UTC")

    def date2num(self, date):
        """Returns the numeric time value calculated from the datetime
        object using the current calendar and unit time reference.

        The current unit time reference must be of the form:
        '<time-unit> since <time-origin>'
        i.e. 'hours since 1970-01-01 00:00:00'

        Works for scalars, sequences and numpy arrays. Returns a scalar
        if input is a scalar, else returns a numpy array.

        Return type will be of type `integer` if (all) the times can be
        encoded exactly as an integer with the specified units,
        otherwise a float type will be returned.

        Args:

        * date (datetime):
            A datetime object or a sequence of datetime objects.
            The datetime objects should not include a time-zone offset.

        Returns
        -------
            float/integer or numpy.ndarray of floats/integers

        For example:

            >>> import cf_units
            >>> import datetime
            >>> u = cf_units.Unit('hours since 1970-01-01 00:00:00',
            ...                   calendar=cf_units.CALENDAR_STANDARD)
            >>> u.date2num(datetime.datetime(1970, 1, 1, 5, 30))
            5.5
            >>> u.date2num([datetime.datetime(1970, 1, 1, 5, 30),
            ...             datetime.datetime(1970, 1, 1, 6, 30)])
            array([5.5, 6.5])
            >>> # Integer type preferentially returned if possible:
            >>> u.date2num([datetime.datetime(1970, 1, 1, 5, 0),
            ...             datetime.datetime(1970, 1, 1, 6, 0)])
            array([5, 6])

        """
        return cftime.date2num(date, self.cftime_unit, self.calendar)

    def num2date(
        self,
        time_value,
        only_use_cftime_datetimes=True,
        only_use_python_datetimes=False,
    ):
        """Returns a datetime-like object calculated from the numeric time
        value using the current calendar and the unit time reference.

        The current unit time reference must be of the form:
        '<time-unit> since <time-origin>'
        i.e. 'hours since 1970-01-01 00:00:00'

        By default, the datetime instances returned are cftime.datetime
        objects, regardless of calendar.  If the only_use_cftime_datetimes
        keyword is set to False, they are datetime.datetime objects if the date
        falls in the Gregorian calendar (i.e. calendar is
        'proleptic_gregorian', 'standard' or gregorian' and the date is after
        1582-10-15). The datetime instances do not contain a time-zone offset,
        even if the specified unit contains one.

        Works for scalars, sequences and numpy arrays. Returns a scalar
        if input is a scalar, else returns a numpy array.

        Args:

        * time_value (float):
            Numeric time value/s. Maximum resolution is 1 second.

        Kwargs:

        * only_use_cftime_datetimes (bool):
            If True, will always return cftime datetime objects, regardless of
            calendar.  If False, returns datetime.datetime instances where
            possible.  Defaults to True.

        * only_use_python_datetimes (bool):
            If True, will always return datetime.datetime instances where
            possible, and raise an exception if not.  Ignored if
            only_use_cftime_datetimes is True.  Defaults to False.

        Returns
        -------
            datetime, or numpy.ndarray of datetime object.

        For example:

            >>> import cf_units
            >>> u = cf_units.Unit('hours since 1970-01-01 00:00:00',
            ...                   calendar=cf_units.CALENDAR_STANDARD)
            >>> print(u.num2date(6))
            1970-01-01 06:00:00
            >>> dts = u.num2date([6, 7])
            >>> [str(dt) for dt in dts]
            ['1970-01-01 06:00:00', '1970-01-01 07:00:00']

        """
        return cftime.num2date(
            time_value,
            units=self.cftime_unit,
            calendar=self.calendar,
            only_use_cftime_datetimes=only_use_cftime_datetimes,
            only_use_python_datetimes=only_use_python_datetimes,
        )

    def num2pydate(self, time_value):
        """Convert time value(s) to python datetime.datetime objects, or raise an
        exception if this is not possible.  Same as::

            unit.num2date(time_value, only_use_cftime_datetimes=False,
                          only_use_python_datetimes=True)

        """
        return self.num2date(
            time_value,
            only_use_cftime_datetimes=False,
            only_use_python_datetimes=True,
        )<|MERGE_RESOLUTION|>--- conflicted
+++ resolved
@@ -1426,13 +1426,7 @@
                 )
                 raise value_err from None
             calendar = None
-<<<<<<< HEAD
-            result = Unit._new_from_existing_ut(
-                _CATEGORY_UDUNIT, ut_unit, calendar=calendar
-            )
-=======
             result = Unit._new_from_existing_ut(_CATEGORY_UDUNIT, ut_unit, calendar)
->>>>>>> feca87ce
         return result
 
     def __rmul__(self, other):
