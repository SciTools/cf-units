--- conflicted
+++ resolved
@@ -57,16 +57,4 @@
         exp = 5.75
         res = date2num(date, self.unit, self.calendar)
 
-<<<<<<< HEAD
-        assert exp == res
-=======
-        assert exp == pytest.approx(res)
-
-    def test_long_time_interval(self):
-        # This test should fail with an error that we need to catch properly.
-        unit = "years since 1970-01-01"
-        date = datetime.datetime(1970, 1, 1, 0, 0, 5)
-        exp_emsg = 'interval of "months", "years" .* got "years".'
-        with pytest.raises(ValueError, match=exp_emsg):
-            date2num(date, unit, self.calendar)
->>>>>>> 79d6a895
+        assert exp == pytest.approx(res)