--- conflicted
+++ resolved
@@ -69,13 +69,6 @@
             or cannot be found by subprocess, an IOError may also be raised.
 
         """
-<<<<<<< HEAD
-        # Check the ".git" folder exists at the repo dir.
-        if not os.path.isdir(os.path.join(REPO_DIR, ".git")):
-            raise ValueError(f"{REPO_DIR} is not a git repository.")
-
-=======
->>>>>>> cc0ea12a
         # Call "git whatchanged" to get the details of all the files and when
         # they were last changed.
         output = subprocess.check_output(
@@ -102,13 +95,8 @@
         last_change_by_fname = self.last_change_by_fname()
 
         failed = False
-<<<<<<< HEAD
         for fname in sorted(last_change_by_fname):
-            full_fname = os.path.join(REPO_DIR, fname)
-=======
-        for fname, last_change in sorted(last_change_by_fname.items()):
             full_fname = REPO_DIR / fname
->>>>>>> cc0ea12a
             if (
                 full_fname.suffix == ".py"
                 and full_fname.is_file()
