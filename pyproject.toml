[build-system]
# Defined by PEP 518
requires = [
  "setuptools>=45",
  "setuptools_scm[toml]>=7.0",
  "wheel",
<<<<<<< HEAD
  "numpy",
  "Cython>=3.0"
=======
  "oldest-supported-numpy",
  "Cython>=3.0",
>>>>>>> 6d58b65e
]
# Defined by PEP 517
build-backend = "setuptools.build_meta"

[project]
name = "cf-units"
authors = [
    {name = "cf-units Contributors", email = "scitools.pub@gmail.com"}
]
classifiers = [
    "Development Status :: 5 - Production/Stable",
    "Intended Audience :: Science/Research",
    "License :: OSI Approved :: BSD License",
    "Operating System :: OS Independent",
    "Programming Language :: Python",
    "Programming Language :: Python :: 3 :: Only",
    "Programming Language :: Python :: 3.10",
    "Programming Language :: Python :: 3.11",
    "Programming Language :: Python :: 3.12",
    "Programming Language :: Python :: Implementation :: CPython",
    "Topic :: Scientific/Engineering",
    "Topic :: Scientific/Engineering :: Atmospheric Science",
    "Topic :: Scientific/Engineering :: Oceanography",
]
dependencies = [
    "cftime >=1.2",
    "jinja2",
    "numpy <2"
    # udunits2 cannot be installed with pip, and it is expected to be
    #  installed separately.
]
description = "Units of measure as required by the Climate and Forecast (CF) metadata conventions"
dynamic = [
    "version",
]
keywords = [
    "units",
    "cf",
    "cf-metadata",
    "netcdf",
    "science",
    "earth-science",
    "oceanography",
    "meteorology",
    "climate",
    "python",
]
license.file = "LICENSE"
readme = "README.md"
requires-python = ">=3.10"

[project.optional-dependencies]
all = ["cf-units[latex]", "cf-units[docs]", "cf-units[test]"]
# To update antlr: see cf_units/_udunits2_parser/README.md"
latex = ["antlr4-python3-runtime ==4.11.1"]
docs = ["sphinx"]
test = ["codecov", "cython", "jinja2", "pip", "pytest", "pytest-cov"]

[project.urls]
Code = "https://github.com/SciTools/cf-units"
Discussions = "https://github.com/SciTools/cf-units/discussions"
Issues = "https://github.com/SciTools/cf-units/issues"
Documentation = "https://cf-units.readthedocs.io"

[tool.coverage.run]
branch = true
plugins = [
    "Cython.Coverage"
]
include = [
    "cf_units/*"
]
omit = [
    "setup.py",
    "cf_units/_version.py",
    "cf_units/etc/*",
    "cf_units/tests/*",
    "cf_units/_udunits2_parser/parser/*",
    "cf_units/_udunits2_parser/compile.py",
    ".eggs"
]

[tool.coverage.report]
exclude_lines = [
    "pragma: no cover",
    "def __repr__",
    "if __name__ == .__main__.:"
]

[tool.pytest.ini_options]
addopts = "-ra -v --doctest-modules"
doctest_optionflags = "NORMALIZE_WHITESPACE ELLIPSIS NUMBER"
minversion = "6.0"
testpaths = "cf_units"

[tool.setuptools.packages.find]
include = ["cf_units"]

[tool.setuptools_scm]
write_to = "cf_units/_version.py"
local_scheme = "dirty-tag"

[tool.ruff]
# Ignore generated code.
exclude = [
    "cf_units/_udunits2_parser/parser",
]
line-length = 79

[tool.ruff.lint]
select = [
    # pyflakes
    "F",
    # pycodestyle
    "E",
    "W",
    # flake8-bugbear
    "B",
    # flake8-comprehensions
    "C4",
    # isort
    "I",
    # pyupgrade
    "UP",
]
ignore = ["B904", "F403", "F405"]

[tool.ruff.lint.isort]
known-first-party = ["cf_units"]

[tool.ruff.lint.mccabe]
max-complexity = 22

[tool.ruff.lint.pydocstyle]
convention = "numpy"

[tool.repo-review]
# These are a list of the currently failing tests:
ignore = [
  "PY005",  # Has tests folder
  "PP003",  # Does not list wheel as a build-dep
  "PP304",  # Sets the log level in pytest
  "PP305",  # Specifies xfail_strict
  "PP306",  # Specifies strict config
  "PP307",  # Specifies strict markers
  "PP309",  # Filter warnings specified
  "GH104",  # Use unique names for upload-artifact
  "GH212",  # Require GHA update grouping
  "PC110",  # Uses black or ruff-format
  "PC140",  # Uses a type checker
  "PC160",  # Uses a spell checker
  "PC170",  # Uses PyGrep hooks (only needed if rST present)
  "PC180",  # Uses a markdown formatter
  "PC190",  # Uses Ruff
  "PC901",  # Custom pre-commit CI message
  "MY100",  # Uses MyPy (pyproject config)
  "RF001",  # Uses RUFF
]<|MERGE_RESOLUTION|>--- conflicted
+++ resolved
@@ -4,13 +4,8 @@
   "setuptools>=45",
   "setuptools_scm[toml]>=7.0",
   "wheel",
-<<<<<<< HEAD
   "numpy",
-  "Cython>=3.0"
-=======
-  "oldest-supported-numpy",
   "Cython>=3.0",
->>>>>>> 6d58b65e
 ]
 # Defined by PEP 517
 build-backend = "setuptools.build_meta"
@@ -38,7 +33,7 @@
 dependencies = [
     "cftime >=1.2",
     "jinja2",
-    "numpy <2"
+    "numpy"
     # udunits2 cannot be installed with pip, and it is expected to be
     #  installed separately.
 ]
